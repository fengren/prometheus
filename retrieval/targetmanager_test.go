// Copyright 2013 The Prometheus Authors
// Licensed under the Apache License, Version 2.0 (the "License");
// you may not use this file except in compliance with the License.
// You may obtain a copy of the License at
//
// http://www.apache.org/licenses/LICENSE-2.0
//
// Unless required by applicable law or agreed to in writing, software
// distributed under the License is distributed on an "AS IS" BASIS,
// WITHOUT WARRANTIES OR CONDITIONS OF ANY KIND, either express or implied.
// See the License for the specific language governing permissions and
// limitations under the License.

package retrieval

import (
	"fmt"
	"reflect"
	"testing"

	"github.com/prometheus/common/model"
	"github.com/prometheus/prometheus/config"
	"github.com/prometheus/prometheus/pkg/labels"
)

func mustNewRegexp(s string) config.Regexp {
	re, err := config.NewRegexp(s)
	if err != nil {
		panic(err)
	}
	return re
}

func TestPopulateLabels(t *testing.T) {
	cases := []struct {
		in      labels.Labels
		cfg     *config.ScrapeConfig
<<<<<<< HEAD
		res     labels.Labels
		resOrig labels.Labels
=======
		res     model.LabelSet
		resOrig model.LabelSet
		err     error
>>>>>>> 6a767b73
	}{
		// Regular population of scrape config options.
		{
			in: labels.FromMap(map[string]string{
				model.AddressLabel: "1.2.3.4:1000",
				"custom":           "value",
			}),
			cfg: &config.ScrapeConfig{
				Scheme:      "https",
				MetricsPath: "/metrics",
				JobName:     "job",
			},
			res: labels.FromMap(map[string]string{
				model.AddressLabel:     "1.2.3.4:1000",
				model.InstanceLabel:    "1.2.3.4:1000",
				model.SchemeLabel:      "https",
				model.MetricsPathLabel: "/metrics",
				model.JobLabel:         "job",
				"custom":               "value",
			}),
			resOrig: labels.FromMap(map[string]string{
				model.AddressLabel:     "1.2.3.4:1000",
				model.SchemeLabel:      "https",
				model.MetricsPathLabel: "/metrics",
				model.JobLabel:         "job",
				"custom":               "value",
			}),
		},
		// Pre-define/overwrite scrape config labels.
		// Leave out port and expect it to be defaulted to scheme.
		{
			in: labels.FromMap(map[string]string{
				model.AddressLabel:     "1.2.3.4",
				model.SchemeLabel:      "http",
				model.MetricsPathLabel: "/custom",
				model.JobLabel:         "custom-job",
			}),
			cfg: &config.ScrapeConfig{
				Scheme:      "https",
				MetricsPath: "/metrics",
				JobName:     "job",
			},
			res: labels.FromMap(map[string]string{
				model.AddressLabel:     "1.2.3.4:80",
				model.InstanceLabel:    "1.2.3.4:80",
				model.SchemeLabel:      "http",
				model.MetricsPathLabel: "/custom",
				model.JobLabel:         "custom-job",
			}),
			resOrig: labels.FromMap(map[string]string{
				model.AddressLabel:     "1.2.3.4",
				model.SchemeLabel:      "http",
				model.MetricsPathLabel: "/custom",
				model.JobLabel:         "custom-job",
			}),
		},
		// Provide instance label. HTTPS port default for IPv6.
		{
			in: labels.FromMap(map[string]string{
				model.AddressLabel:  "[::1]",
				model.InstanceLabel: "custom-instance",
			}),
			cfg: &config.ScrapeConfig{
				Scheme:      "https",
				MetricsPath: "/metrics",
				JobName:     "job",
			},
			res: labels.FromMap(map[string]string{
				model.AddressLabel:     "[::1]:443",
				model.InstanceLabel:    "custom-instance",
				model.SchemeLabel:      "https",
				model.MetricsPathLabel: "/metrics",
				model.JobLabel:         "job",
			}),
			resOrig: labels.FromMap(map[string]string{
				model.AddressLabel:     "[::1]",
				model.InstanceLabel:    "custom-instance",
				model.SchemeLabel:      "https",
				model.MetricsPathLabel: "/metrics",
				model.JobLabel:         "job",
			}),
		},
		// Address label missing.
		{
<<<<<<< HEAD
			in: labels.FromMap(map[string]string{
				model.AddressLabel: "1.2.3.4:1000",
				"custom":           "value",
			}),
=======
			in: model.LabelSet{
				"custom": "value",
			},
			cfg: &config.ScrapeConfig{
				Scheme:      "https",
				MetricsPath: "/metrics",
				JobName:     "job",
			},
			res:     nil,
			resOrig: nil,
			err:     fmt.Errorf("no address"),
		},
		// Address label missing, but added in relabelling.
		{
			in: model.LabelSet{
				"custom": "host:1234",
			},
			cfg: &config.ScrapeConfig{
				Scheme:      "https",
				MetricsPath: "/metrics",
				JobName:     "job",
				RelabelConfigs: []*config.RelabelConfig{
					{
						Action:       config.RelabelReplace,
						Regex:        mustNewRegexp("(.*)"),
						SourceLabels: model.LabelNames{"custom"},
						Replacement:  "${1}",
						TargetLabel:  string(model.AddressLabel),
					},
				},
			},
			res: model.LabelSet{
				model.AddressLabel:     "host:1234",
				model.InstanceLabel:    "host:1234",
				model.SchemeLabel:      "https",
				model.MetricsPathLabel: "/metrics",
				model.JobLabel:         "job",
				"custom":               "host:1234",
			},
			resOrig: model.LabelSet{
				model.SchemeLabel:      "https",
				model.MetricsPathLabel: "/metrics",
				model.JobLabel:         "job",
				"custom":               "host:1234",
			},
		},
		// Address label missing, but added in relabelling.
		{
			in: model.LabelSet{
				"custom": "host:1234",
			},
>>>>>>> 6a767b73
			cfg: &config.ScrapeConfig{
				Scheme:      "https",
				MetricsPath: "/metrics",
				JobName:     "job",
				RelabelConfigs: []*config.RelabelConfig{
					{
						Action:       config.RelabelReplace,
						Regex:        mustNewRegexp("(.*)"),
						SourceLabels: model.LabelNames{"custom"},
						Replacement:  "${1}",
						TargetLabel:  string(model.AddressLabel),
					},
				},
			},
			res: model.LabelSet{
				model.AddressLabel:     "host:1234",
				model.InstanceLabel:    "host:1234",
				model.SchemeLabel:      "https",
				model.MetricsPathLabel: "/metrics",
				model.JobLabel:         "job",
				"custom":               "host:1234",
			},
			resOrig: model.LabelSet{
				model.SchemeLabel:      "https",
				model.MetricsPathLabel: "/metrics",
				model.JobLabel:         "job",
				"custom":               "host:1234",
			},
		},
		// Invalid UTF-8 in label.
		{
			in: model.LabelSet{
				model.AddressLabel: "1.2.3.4:1000",
				"custom":           "\xbd",
			},
			cfg: &config.ScrapeConfig{
				Scheme:      "https",
				MetricsPath: "/metrics",
				JobName:     "job",
			},
			res:     nil,
			resOrig: nil,
			err:     fmt.Errorf("invalid label value for \"custom\": \"\\xbd\""),
		},
	}
	for i, c := range cases {
		in := c.in.Copy()

		res, orig, err := populateLabels(c.in, c.cfg)
		if !reflect.DeepEqual(err, c.err) {
			t.Fatalf("case %d: wanted %v error, got %v", i, c.err, err)
		}
		if !reflect.DeepEqual(c.in, in) {
			t.Errorf("case %d: input lset was changed was\n\t%+v\n now\n\t%+v", i, in, c.in)
		}
		if !reflect.DeepEqual(res, c.res) {
			t.Errorf("case %d: expected res\n\t%+v\n got\n\t%+v", i, c.res, res)
		}
		if !reflect.DeepEqual(orig, c.resOrig) {
			t.Errorf("case %d: expected resOrig\n\t%+v\n got\n\t%+v", i, c.resOrig, orig)
		}
	}
}<|MERGE_RESOLUTION|>--- conflicted
+++ resolved
@@ -35,14 +35,9 @@
 	cases := []struct {
 		in      labels.Labels
 		cfg     *config.ScrapeConfig
-<<<<<<< HEAD
 		res     labels.Labels
 		resOrig labels.Labels
-=======
-		res     model.LabelSet
-		resOrig model.LabelSet
 		err     error
->>>>>>> 6a767b73
 	}{
 		// Regular population of scrape config options.
 		{
@@ -127,15 +122,7 @@
 		},
 		// Address label missing.
 		{
-<<<<<<< HEAD
-			in: labels.FromMap(map[string]string{
-				model.AddressLabel: "1.2.3.4:1000",
-				"custom":           "value",
-			}),
-=======
-			in: model.LabelSet{
-				"custom": "value",
-			},
+			in: labels.FromStrings("custom", "value"),
 			cfg: &config.ScrapeConfig{
 				Scheme:      "https",
 				MetricsPath: "/metrics",
@@ -147,9 +134,7 @@
 		},
 		// Address label missing, but added in relabelling.
 		{
-			in: model.LabelSet{
-				"custom": "host:1234",
-			},
+			in: labels.FromStrings("custom", "host:1234"),
 			cfg: &config.ScrapeConfig{
 				Scheme:      "https",
 				MetricsPath: "/metrics",
@@ -164,27 +149,24 @@
 					},
 				},
 			},
-			res: model.LabelSet{
+			res: labels.FromMap(map[string]string{
 				model.AddressLabel:     "host:1234",
 				model.InstanceLabel:    "host:1234",
 				model.SchemeLabel:      "https",
 				model.MetricsPathLabel: "/metrics",
 				model.JobLabel:         "job",
 				"custom":               "host:1234",
-			},
-			resOrig: model.LabelSet{
-				model.SchemeLabel:      "https",
-				model.MetricsPathLabel: "/metrics",
-				model.JobLabel:         "job",
-				"custom":               "host:1234",
-			},
+			}),
+			resOrig: labels.FromMap(map[string]string{
+				model.SchemeLabel:      "https",
+				model.MetricsPathLabel: "/metrics",
+				model.JobLabel:         "job",
+				"custom":               "host:1234",
+			}),
 		},
 		// Address label missing, but added in relabelling.
 		{
-			in: model.LabelSet{
-				"custom": "host:1234",
-			},
->>>>>>> 6a767b73
+			in: labels.FromStrings("custom", "host:1234"),
 			cfg: &config.ScrapeConfig{
 				Scheme:      "https",
 				MetricsPath: "/metrics",
@@ -199,27 +181,27 @@
 					},
 				},
 			},
-			res: model.LabelSet{
+			res: labels.FromMap(map[string]string{
 				model.AddressLabel:     "host:1234",
 				model.InstanceLabel:    "host:1234",
 				model.SchemeLabel:      "https",
 				model.MetricsPathLabel: "/metrics",
 				model.JobLabel:         "job",
 				"custom":               "host:1234",
-			},
-			resOrig: model.LabelSet{
-				model.SchemeLabel:      "https",
-				model.MetricsPathLabel: "/metrics",
-				model.JobLabel:         "job",
-				"custom":               "host:1234",
-			},
+			}),
+			resOrig: labels.FromMap(map[string]string{
+				model.SchemeLabel:      "https",
+				model.MetricsPathLabel: "/metrics",
+				model.JobLabel:         "job",
+				"custom":               "host:1234",
+			}),
 		},
 		// Invalid UTF-8 in label.
 		{
-			in: model.LabelSet{
+			in: labels.FromMap(map[string]string{
 				model.AddressLabel: "1.2.3.4:1000",
 				"custom":           "\xbd",
-			},
+			}),
 			cfg: &config.ScrapeConfig{
 				Scheme:      "https",
 				MetricsPath: "/metrics",
